--- conflicted
+++ resolved
@@ -1,6 +1,5 @@
 # ---
 # deploy: true
-# lambda-test: false
 # ---
 # # Machine learning model inference endpoint that uses the webcam
 #
@@ -177,12 +176,8 @@
 
 # ## Running this locally
 #
-<<<<<<< HEAD
-# To try this out, run `modal serve webcam.py`
-=======
 # You can run this as an ephemeral app, by running
 #
 # ```shell
 # modal serve webcam.py
-# ```
->>>>>>> 6a6cfa64
+# ```