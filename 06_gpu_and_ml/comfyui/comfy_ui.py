--- conflicted
+++ resolved
@@ -19,6 +19,7 @@
 # ## Define container image
 #
 # Fun with ComfyUI begins with pre-trained model checkpoints.
+# Add downloadable checkpoints to CHECKPOINTS e.g. [huggingface.co/dreamlike-art/dreamlike-photoreal-2.0](https://huggingface.co/dreamlike-art/dreamlike-photoreal-2.0).
 # Add downloadable checkpoints to CHECKPOINTS e.g. [huggingface.co/dreamlike-art/dreamlike-photoreal-2.0](https://huggingface.co/dreamlike-art/dreamlike-photoreal-2.0).
 # The ComfyUI repository has other recommendations listed in this file:
 # [notebooks/comfyui_colab.ipynb](https://github.com/comfyanonymous/ComfyUI/blob/master/notebooks/comfyui_colab.ipynb).
@@ -53,13 +54,15 @@
 
 
 # Add plugins to PLUGINS, a list of dictionaries with two keys:
-<<<<<<< HEAD
 # `url` for the github url and an optional `requirements` for the name of a requirements.txt to pip install (remove this key if there is none for the plugin).
-=======
-# `url` for the github url and an optional `requirements`` for the name of a requirements.txt to pip install (remove this key if there is none for the plugin).
->>>>>>> 6ddb2f7f
 # For recommended plugins, see this list:
 # [WASasquatch/comfyui-plugins](https://github.com/WASasquatch/comfyui-plugins).
+PLUGINS = [
+    {
+        "url": "https://github.com/coreyryanhanson/ComfyQR",
+        "requirements": "requirements.txt",
+    }
+]
 PLUGINS = [
     {
         "url": "https://github.com/coreyryanhanson/ComfyQR",
